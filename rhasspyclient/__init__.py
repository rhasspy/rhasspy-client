"""
Python library for interacting with a Rhasspy server over HTTP.

For more information on Rhasspy, please see:
https://rhasspy.readthedocs.io/
"""
import configparser
import io
import logging
import re
from collections import defaultdict
from typing import Any, Dict, List, Set, Tuple
from urllib.parse import urljoin

import aiohttp

from rhasspyclient.speech import Transcription, TranscriptionResult
from rhasspyclient.train import TrainingComplete, TrainingResult

_LOGGER = logging.getLogger(__name__)

# -----------------------------------------------------------------------------


class RhasspyClient:
    """Client object for remote Rhasspy server."""

    def __init__(self, api_url: str, session: aiohttp.ClientSession):
        self.api_url = api_url
        if not self.api_url.endswith("/"):
            self.api_url += "/"

        # Construct URLs for end-points
        self.sentences_url = urljoin(self.api_url, "sentences")
        self.custom_words_url = urljoin(self.api_url, "custom-words")
        self.slots_url = urljoin(self.api_url, "slots")
        self.train_url = urljoin(self.api_url, "train")
        self.stt_url = urljoin(self.api_url, "speech-to-text")
        self.intent_url = urljoin(self.api_url, "text-to-intent")
        self.tts_url = urljoin(self.api_url, "text-to-speech")
        self.restart_url = urljoin(self.api_url, "restart")
        self.wakeup_url = urljoin(self.api_url, "listen-for-command")
        self.profile_url = urljoin(self.api_url, "profile")
        self.lookup_url = urljoin(self.api_url, "lookup")
        self.version_url = urljoin(self.api_url, "version")

        self.session = session
        assert self.session is not None, "ClientSession is required"

    # -------------------------------------------------------------------------

    async def get_sentences(self) -> Dict[str, List[str]]:
        """GET sentences.ini from server. Return sentences grouped by intent."""
        async with self.session.get(self.sentences_url) as response:
            # Parse ini
            parser = configparser.ConfigParser(
                allow_no_value=True, strict=False, delimiters=["="]
            )

            # case sensitive
            parser.optionxform = str  # type: ignore
            parser.read_string(await response.text())

            # Group sentences by intent
            sentences: Dict[str, List[str]] = defaultdict(list)
            for intent_name in parser.sections():
                for key, value in parser[intent_name]:
                    if value is None:
                        # Sentence
                        sentences[intent_name].append(value)
                    else:
                        # Rule
                        sentences[intent_name].append(f"{key} = {value}")

            return sentences

    async def set_sentences(self, sentences: Dict[str, List[str]]) -> str:
        """POST sentences.ini to server from sentences grouped by intent."""
        with io.StringIO() as sentences_file:
            for intent_name in sorted(sentences):
                print(f"[{intent_name}]", file=sentences_file)
                for sentence in sorted(sentences[intent_name]):
                    if sentence.startswith("["):
                        # Escape initial [
                        sentence = "\\" + sentence

                    print(sentence.strip(), file=sentences_file)

                # Blank line
                print("", file=sentences_file)

            # POST to server
            async with self.session.post(
                self.sentences_url, data=sentences_file.getvalue()
            ) as response:
                response.raise_for_status()
                return await response.text()

    # -------------------------------------------------------------------------

    async def get_custom_words(self) -> Dict[str, Set[str]]:
        """GET custom words from server. Return pronunciations grouped by word."""
        async with self.session.get(self.custom_words_url) as response:
            # Group pronunciations by word
            pronunciations: Dict[str, Set[str]] = defaultdict(set)
            async for line_bytes in response.content:
                line = line_bytes.decode().strip()

                # Skip blank lines
                if len(line) == 0:
                    continue

                word, pronunciation = re.split(r"\s+", line, maxsplit=1)
                pronunciations[word].add(pronunciation)

            return pronunciations

    async def set_custom_words(self, pronunciations: Dict[str, Set[str]]) -> str:
        """POST custom words to server from pronunciations grouped by word."""
        with io.StringIO() as custom_words_file:
            for word in sorted(pronunciations):
                word_pronunciations = pronunciations[word]
                if isinstance(word_pronunciations, str):
                    word_pronunciations = [word_pronunciations]

                for pronunciation in sorted(word_pronunciations):
                    print(word, pronunciation, file=custom_words_file)

            # POST to server
            async with self.session.post(
                self.custom_words_url, data=custom_words_file.getvalue()
            ) as response:
                response.raise_for_status()
                return await response.text()

    # -------------------------------------------------------------------------

    async def train(self, no_cache=False) -> TrainingComplete:
        """Train Rhasspy profile. Delete doit database when no_cache is True."""
        params = {}
        if no_cache:
            params["no_cache"] = "true"

        async with self.session.post(self.train_url, params=params) as response:
            text = await response.text()

            try:
                response.raise_for_status()
                return TrainingComplete(result=TrainingResult.SUCCESS)
            except Exception:
                _LOGGER.exception("train")
                return TrainingComplete(result=TrainingResult.FAILURE, errors=text)

    # -------------------------------------------------------------------------

<<<<<<< HEAD
    async def speech_to_text(
        self, wav_data: bytes, wav_header: bool = True
    ) -> Transcription:
        """
        Transcribe WAV audio.

        If wav_header is False, wav_data is expected to be raw 16-bit 16Khz
        mono audio without a WAV header.
        """
        headers = {"Content-Type": "audio/wav"}
        params = {"noheader": "true" if not wav_header else "false"}
=======
    async def speech_to_text(self, wav_data: bytes) -> Transcription:
        """Transcribe WAV audio."""
        headers = {"Content-Type": "audio/wav"}
>>>>>>> d49b318f
        async with self.session.post(
            self.stt_url, headers=headers, params=params, data=wav_data
        ) as response:
            text = await response.text()

            try:
                response.raise_for_status()
                assert text
                return Transcription(result=TranscriptionResult.SUCCESS, text=text)
            except Exception:
                _LOGGER.exception("speech_to_text")
                return Transcription(result=TranscriptionResult.FAILURE)

    # -------------------------------------------------------------------------

    async def text_to_intent(
        self, text: str, handle_intent: bool = False
    ) -> Dict[str, Any]:
        """
        Recognize intent from text.

        If handle_intent is True, Rhasspy will forward to Home Assistant.
        """
        params = {"nohass": str(not handle_intent)}

        async with self.session.post(
            self.intent_url, params=params, data=text
        ) as response:
            response.raise_for_status()
            return await response.json()

    # -------------------------------------------------------------------------

    async def text_to_speech(self, text: str, repeat: bool = False) -> bytes:
        """
        Generate speech from text.

        If repeat is True, Rhasspy wil repeat the last spoken sentence.
        """
        params = {"repeat": str(repeat)}

        async with self.session.post(
            self.tts_url, params=params, data=text
        ) as response:
            response.raise_for_status()
            return await response.read()

    # -------------------------------------------------------------------------

    async def get_slots(self) -> Dict[str, List[str]]:
        """GET slots/values from server. Return values grouped by slot."""
        async with self.session.get(self.slots_url) as response:
            return await response.json()

    async def set_slots(self, slots: Dict[str, List[str]], overwrite=True) -> str:
        """
        POST slots/values to server as values grouped by slot.

        If overwrite is False, values are appended to existing slot.
        """
        params = {"overwrite_all": str(overwrite)}
        async with self.session.post(
            self.slots_url, params=params, json=slots
        ) as response:
            response.raise_for_status()
            return await response.text()

    # -------------------------------------------------------------------------

    async def restart(self) -> str:
        """Restart Rhasspy server."""
        async with self.session.post(self.restart_url) as response:
            response.raise_for_status()
            return await response.text()

    # -------------------------------------------------------------------------

    async def version(self) -> str:
        """Get Rhasspy version."""
        async with self.session.get(self.version_url) as response:
            response.raise_for_status()
            return await response.text()

    # -------------------------------------------------------------------------

    async def wakeup_and_wait(self, handle_intent=False) -> Dict[str, Any]:
        """
        Wake up Rhasspy so it starts listening for a voice command.

        If handle_intent is True, Rhasspy will forward to Home Assistant.
        """
        params = {"nohass": str(not handle_intent)}
        async with self.session.post(self.wakeup_url, params=params) as response:
            response.raise_for_status()
            return await response.json()

    # -------------------------------------------------------------------------

    async def get_profile(self, defaults=True) -> Dict[str, List[str]]:
        """GET current profile. Include default settings when defaults is True."""
        params = {"layers": "all" if defaults else "profile"}
        async with self.session.get(self.profile_url, params=params) as response:
            return await response.json()

    async def set_profile(self, profile: Dict[str, List[str]]) -> str:
        """
        POST slots/values to server as values grouped by slot.

        If overwrite is False, values are appended to existing slot.
        """
        async with self.session.post(self.profile_url, json=profile) as response:
            response.raise_for_status()
            return await response.text()

    # -------------------------------------------------------------------------

    async def get_pronunciations(self, word: str, n: int = 5) -> Tuple[bool, List[str]]:
        """
        Get pronunciations for a word.

        Returns if the word was in the dictionary and the pronunciations.
        """
        params = {"n": str(n)}
        async with self.session.post(
            self.lookup_url, params=params, data=word
        ) as response:
            response.raise_for_status()
            result = await response.json()
            return (result["in_dictionary"], result["pronunciations"])

    # -------------------------------------------------------------------------

    async def stream_to_text(self, raw_stream: aiohttp.StreamReader) -> str:
        """Stream raw 16-bit 16Khz mono audio to server. Return transcription."""
        params = {"noheader": "true"}
        async with self.session.post(
            self.stt_url, params=params, data=raw_stream
        ) as response:
            response.raise_for_status()
            return await response.text()<|MERGE_RESOLUTION|>--- conflicted
+++ resolved
@@ -153,7 +153,6 @@
 
     # -------------------------------------------------------------------------
 
-<<<<<<< HEAD
     async def speech_to_text(
         self, wav_data: bytes, wav_header: bool = True
     ) -> Transcription:
@@ -165,11 +164,6 @@
         """
         headers = {"Content-Type": "audio/wav"}
         params = {"noheader": "true" if not wav_header else "false"}
-=======
-    async def speech_to_text(self, wav_data: bytes) -> Transcription:
-        """Transcribe WAV audio."""
-        headers = {"Content-Type": "audio/wav"}
->>>>>>> d49b318f
         async with self.session.post(
             self.stt_url, headers=headers, params=params, data=wav_data
         ) as response:
